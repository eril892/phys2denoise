"""Denoising metrics for chest belt recordings."""
import numpy as np
import pandas as pd
from scipy.interpolate import interp1d
from scipy.stats import zscore

from .. import references
from ..due import due
from .responses import rrf
from .utils import apply_function_in_sliding_window as afsw
from .utils import convolve_and_rescale, rms_envelope_1d

<<<<<<< HEAD

def respiratory_variance_time(belt_ts, peaks, troughs, samplerate, lags=(0, 4, 8, 12)):
=======
@due.dcite(references.BIRN_2006)
def rvt(belt_ts, peaks, troughs, samplerate, lags=(0, 4, 8, 12)):
>>>>>>> 782b74e6
    """
    Implement the Respiratory Variance over Time (Birn et al. 2006).

    Procedural choices influenced by RetroTS

    Parameters
    ----------
    belt_ts: array_like
        respiratory belt data - samples x 1
    peaks: array_like
        peaks found by peakdet algorithm
    troughs: array_like
        troughs found by peakdet algorithm
    samplerate: float
        sample rate in hz of respiratory belt
    lags: tuple
        lags in seconds of the RVT output. Default is 0, 4, 8, 12.

    Outputs
    -------
    rvt: array_like
        calculated RVT and associated lags.

    References
    ----------
    .. [1] R. M. Birn, J. B. Diamond, M. A. Smith, P. A. Bandettini,“Separating
       respiratory-variation-related fluctuations from neuronal-activity-related
       fluctuations in fMRI”, NeuroImage, vol.31, pp. 1536-1548, 2006.
    """
    timestep = 1 / samplerate
    # respiration belt timing
    time = np.arange(0, len(belt_ts) * timestep, timestep)
    peak_vals = belt_ts[peaks]
    trough_vals = belt_ts[troughs]
    peak_time = time[peaks]
    trough_time = time[troughs]
    mid_peak_time = (peak_time[:-1] + peak_time[1:]) / 2
    period = np.diff(peak_time)
    # interpolate peak values over all timepoints
    peak_interp = interp1d(
        peak_time, peak_vals, bounds_error=False, fill_value="extrapolate"
    )(time)
    # interpolate trough values over all timepoints
    trough_interp = interp1d(
        trough_time, trough_vals, bounds_error=False, fill_value="extrapolate"
    )(time)
    # interpolate period over  all timepoints
    period_interp = interp1d(
        mid_peak_time, period, bounds_error=False, fill_value="extrapolate"
    )(time)
    # full_rvt is (peak-trough)/period
    full_rvt = (peak_interp - trough_interp) / period_interp
    # calculate lags for RVT
    rvt_lags = np.zeros((len(full_rvt), len(lags)))
    for ind, lag in enumerate(lags):
        start_index = np.argmin(np.abs(time - lag))
        temp_rvt = np.concatenate(
            (
                np.full((start_index), full_rvt[0]),
                full_rvt[: len(full_rvt) - start_index],
            )
        )
        rvt_lags[:, ind] = temp_rvt

    return rvt_lags


@due.dcite(references.POWER_2018)
def respiratory_pattern_variability(resp, window):
    """Calculate respiratory pattern variability.

    Parameters
    ----------
    resp : str or 1D numpy.ndarray
        Tiemseries representing respiration activity.
    window : int
        Window length in samples.

    Returns
    -------
    rpv_val : float
        Respiratory pattern variability value.

    Notes
    -----
    This metric was first introduced in [1]_.

    1. Z-score respiratory belt signal
    2. Calculate upper envelope
    3. Calculate standard deviation of envelope

    References
    ----------
    .. [1] J. D. Power et al., "Ridding fMRI data of motion-related influences:
       Removal of signals with distinct spatial and physical bases in multiecho
       data," Proceedings of the National Academy of Sciences, issue 9, vol.
       115, pp. 2105-2114, 2018.
    """
    # First, z-score respiratory traces
    resp_z = zscore(resp)

    # Collect upper envelope
    rpv_upper_env = rms_envelope_1d(resp_z, window)

    # Calculate standard deviation
    rpv_val = np.std(rpv_upper_env)
    return rpv_val


@due.dcite(references.POWER_2020)
def env(resp, samplerate, window=10):
    """Calculate respiratory pattern variability across a sliding window.

    Parameters
    ----------
    resp : (X,) :obj:`numpy.ndarray`
        A 1D array with the respiratory belt time series.
    samplerate : :obj:`float`
        Sampling rate for resp, in Hertz.
    window : :obj:`int`, optional
        Size of the sliding window, in seconds.
        Default is 10.

    Returns
    -------
    env_arr

    Notes
    -----
    This metric was first introduced in [1]_.

    Across a sliding window, do the following:
    1. Z-score respiratory belt signal
    2. Calculate upper envelope
    3. Calculate standard deviation of envelope

    References
    ----------
    .. [1] J. D. Power et al., "Characteristics of respiratory measures in
       young adults scanned at rest, including systematic changes and 'missed'
       deep breaths," Neuroimage, vol. 204, 2020.
    """
    # Convert window to Hertz
    window = int(window * samplerate)

    # Calculate RPV across a rolling window

    env_arr = (
        pd.Series(resp).rolling(window=window, center=True).apply(rpv, args=(window,))
    )
    env_arr[np.isnan(env_arr)] = 0.0
    return env_arr


@due.dcite(references.CHANG_GLOVER_2009)
def respiratory_variance(resp, samplerate, window=6):
    """Calculate respiratory variance.

    Parameters
    ----------
    resp : (X,) :obj:`numpy.ndarray`
        A 1D array with the respiratory belt time series.
    samplerate : :obj:`float`
        Sampling rate for resp, in Hertz.
    window : :obj:`int`, optional
        Size of the sliding window, in seconds.
        Default is 6.

    Returns
    -------
    rv_out : (X, 2) :obj:`numpy.ndarray`
        Respiratory variance values.
        The first column is raw RV values, after normalization.
        The second column is RV values convolved with the RRF, after normalization.

    Notes
    -----
    Respiratory variance (RV) was introduced in [1]_, and consists of the
    standard deviation of the respiratory trace within a 6-second window.

    This metric is often lagged back and/or forward in time and convolved with
    a respiratory response function before being included in a GLM.
    Regressors also often have mean and linear trends removed and are
    standardized prior to regressions.

    References
    ----------
    .. [1] C. Chang & G. H. Glover, "Relationship between respiration,
       end-tidal CO2, and BOLD signals in resting-state fMRI," Neuroimage,
       issue 4, vol. 47, pp. 1381-1393, 2009.
    """
    # Convert window to Hertz
    halfwindow_samples = int(round(window * samplerate / 2))

    # Raw respiratory variance
    rv_arr = afsw(resp, np.std, halfwindow_samples)

    # Convolve with rrf
    rv_out = convolve_and_rescale(rv_arr, rrf(samplerate), rescale='zscore')

    return rv_out


def respiratory_phase(resp, sample_rate, n_scans, slice_timings, t_r):
    """Calculate respiratory phase from respiratory signal.

    Parameters
    ----------
    resp : 1D array_like
        Respiratory signal.
    sample_rate : float
        Sample rate of physio, in Hertz.
    n_scans
        Number of volumes in the imaging run.
    slice_timings
        Slice times, in seconds.
    t_r
        Sample rate of the imaging run, in seconds.

    Returns
    -------
    phase_resp : array_like
        Respiratory phase signal, of shape (n_scans, n_slices).
    """
    assert slice_timings.ndim == 1, "Slice times must be a 1D array"
    n_slices = np.size(slice_timings)
    phase_resp = np.zeros((n_scans, n_slices))

    # generate histogram from respiratory signal
    # TODO: Replace with numpy.histogram
    resp_hist, resp_hist_bins = np.histogram(resp, bins=100)

    # first compute derivative of respiration signal
    resp_diff = np.diff(resp, n=1)

    for i_slice in range(n_slices):
        # generate slice acquisition timings across all scans
        times_crSlice = t_r * np.arange(n_scans) + slice_timings[i_slice]
        phase_resp_crSlice = np.zeros(n_scans)
        for j_scan in range(n_scans):
            iphys = int(
                max([1, round(times_crSlice[j_scan] * sample_rate)])
            )  # closest idx in resp waveform
            iphys = min([iphys, len(resp_diff)])  # cannot be longer than resp_diff
            thisBin = np.argmin(abs(resp[iphys] - resp_hist_bins))
            numerator = np.sum(resp_hist[0:thisBin])
            phase_resp_crSlice[j_scan] = (
                np.math.pi * np.sign(resp_diff[iphys]) * (numerator / len(resp))
            )

        phase_resp[:, i_slice] = phase_resp_crSlice

    return phase_resp<|MERGE_RESOLUTION|>--- conflicted
+++ resolved
@@ -10,13 +10,8 @@
 from .utils import apply_function_in_sliding_window as afsw
 from .utils import convolve_and_rescale, rms_envelope_1d
 
-<<<<<<< HEAD
 
 def respiratory_variance_time(belt_ts, peaks, troughs, samplerate, lags=(0, 4, 8, 12)):
-=======
-@due.dcite(references.BIRN_2006)
-def rvt(belt_ts, peaks, troughs, samplerate, lags=(0, 4, 8, 12)):
->>>>>>> 782b74e6
     """
     Implement the Respiratory Variance over Time (Birn et al. 2006).
 
