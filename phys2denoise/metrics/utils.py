"""Miscellaneous utility functions for metric calculation."""
import logging

import numpy as np
from numpy.lib.stride_tricks import sliding_window_view as swv
<<<<<<< HEAD
from scipy.stats import zscore
=======
>>>>>>> 782b74e6

LGR = logging.getLogger(__name__)
LGR.setLevel(logging.INFO)


def print_metric_call(metric, args):
    """
    Log a message to describe how a metric is being called.

    Parameters
    ----------
    metric : function
        Metric function that is being called
    args : dict
        Dictionary containing all arguments that are used to parametrise metric

    Notes
    -----
    Outcome
        An info-level message for the logger.
    """
    msg = f"The {metric} regressor will be computed using the following parameters:"

    for arg in args:
        msg = f"{msg}\n    {arg} = {args[arg]}"

    msg = f"{msg}\n"

    LGR.info(msg)


def mirrorpad_1d(arr, buffer=250):
    """
    Pad both sides of array with flipped values from array of length 'buffer'.

    Parameters
    ----------
    arr
    buffer

    Returns
    -------
    arr_out
    """
    mirror = np.flip(arr, axis=0)
    # If buffer is too long, fix it and issue a warning
    try:
        idx = range(arr.shape[0] - buffer, arr.shape[0])
        pre_mirror = np.take(mirror, idx, axis=0)
        idx = range(0, buffer)
        post_mirror = np.take(mirror, idx, axis=0)
    except IndexError:
        len(arr)
        LGR.warning(
            f"Requested buffer size ({buffer}) is longer than input array length "
            f"({len(arr)}). Fixing buffer size to array length."
        )
        idx = range(arr.shape[0] - len(arr), arr.shape[0])
        pre_mirror = np.take(mirror, idx, axis=0)
        idx = range(len(arr))
        post_mirror = np.take(mirror, idx, axis=0)
    arr_out = np.concatenate((pre_mirror, arr, post_mirror), axis=0)
    return arr_out


def rms_envelope_1d(arr, window=500):
    """
    Conceptual translation of MATLAB 2017b's envelope(X, x, 'rms') function.

    Parameters
    ----------
    arr
    window

    Returns
    -------
    rms_env : numpy.ndarray
        The upper envelope.

    Notes
    -----
    https://www.mathworks.com/help/signal/ref/envelope.html
    """
    assert arr.ndim == 1, "Input data must be 1D"
    assert window % 2 == 0, "Window must be even"
    n_t = arr.shape[0]
    buf = int(window / 2)

    # Pad array at both ends
    arr = np.copy(arr).astype(float)
    mean = np.mean(arr)
    arr -= mean
    arr = mirrorpad_1d(arr, buffer=buf)
    rms_env = np.empty(n_t)
    for i in range(n_t):
        # to match matlab
        start_idx = i + buf
        stop_idx = i + buf + window

        # but this is probably more appropriate
        # start_idx = i + buf - 1
        # stop_idx = i + buf + window
        window_arr = arr[start_idx:stop_idx]
        rms = np.sqrt(np.mean(window_arr**2))
        rms_env[i] = rms
    rms_env += mean
    return rms_env


def apply_lags(arr1d, lags):
    """
    Apply delays (lags) to an array.

    Parameters
    ----------
    arr1d : (X,) :obj:`numpy.ndarray`
        One-dimensional array to apply delays to.
    lags : (Y,) :obj:`tuple` or :obj:`int`
        Delays, in the same units as arr1d, to apply to arr1d. Can be negative,
        zero, or positive integers.

    Returns
    -------
    arr_with_lags : (X, Y) :obj:`numpy.ndarray`
        arr1d shifted according to lags. Each column corresponds to a lag.
    """
    arr_with_lags = np.zeros((arr1d.shape[0], len(lags)))
    for i_lag, lag in enumerate(lags):
        if lag < 0:
            arr_delayed = np.hstack((arr1d[lag:], np.zeros(lag)))
        elif lag > 0:
            arr_delayed = np.hstack((np.zeros(lag), arr1d[lag:]))
        else:
            arr_delayed = arr1d.copy()
        arr_with_lags[:, i_lag] = arr_delayed
    return arr_with_lags


def apply_function_in_sliding_window(array, func, halfwindow, incomplete=True):
    """
    Apply function f in a sliding window view of an array.

    Windows are always considered as centered.
    This function can consider incomplete windows, i.e. those windows
    at the beginning and at the end of an array, so that the length
    of the output is the same as the length of the input. For the same reason,
    it will skip the very last window.

    This is somewhat equivalent to pandas' rolling function set with center=True,
    except for the incomplete windows.

    Parameters
    ----------
    array : list or numpy.ndarray
        Array to apply function in sliding windows to
    func : function
        The bare function to be applied, e.g. np.mean
    halfwindow : int
        Half of the window size to be applied
    incomplete : bool, optional
        If True, return those windows that are smaller, i.e. at the beginning and
        at the end of `array`. If `False`, returns only complete windows.

    Returns
    -------
    numpy.ndarray
        The result of the function on the given array.
    """
    array_out = func(swv(array, halfwindow * 2), axis=1)

    if incomplete:
        for i in reversed(range(halfwindow)):
            array_out = np.append(func(array[: i + halfwindow]), array_out)

        # We're skipping the very last sample to have the same size
        for i in range(-halfwindow + 1, 0):
<<<<<<< HEAD
            array_out = np.append(array_out, func(array[i - halfwindow:]))
=======
            array_out = np.append(array_out, func(array[i - halfwindow :]))
>>>>>>> 782b74e6

    array_out[np.isnan(array_out)] = 0.0

    return array_out


def convolve_and_rescale(array, func, rescale='rescale'):
    """
    Convolve array by func and rescale the data.

    Parameters
    ----------
    array : list or numpy.ndarray
        Array to be convolved
    func : list or numpy.ndarray
        The function to convolve `array` with
    zscore : bool, optional.
        If True, `array` will be transformed to Zscores before the convolution.
        If False, raw `array` data will be taken to be convolved with the function.
    rescale : "demean_rescale", "rescale", "zscore", "demean", or None, optional
        The rescaling operation used on `array_combined` and `array_combined_padd`

    Returns
    -------
    array_combined : numpy.ndarray
        One combined array (`array` and `array` convolved with `func`) rescaled or not
    array_combined_padd : numpy.ndarray
        One combined array (`array` and `array` convolved with `func`), padded to the
        convolved data length, rescaled or not.
    """
    # Demeaning before the convolution
    array = array - array.mean(axis=0)
    array_conv = np.convolve(array, func)[: len(array)]
    array_conv_padd = np.convolve(array, func)
    arr_padd = np.zeros(array_conv_padd.shape)
    arr_padd[:array.shape[0]] = array

    # Stack the array with the convolved array
    array_combined = np.stack((array, array_conv), axis=-1)
    array_combined_padd = np.stack((arr_padd, array_conv_padd), axis=-1)

    #Rescale the combined array
    if rescale == 'demean_rescale':
        array_combined = array_combined - array_combined.mean(axis=0)
        array_combined[:,1] = np.interp(
            array_combined[:,1], (array_combined[:,1].min(), array_combined[:,1].max()),
            (array.min(), array.max())
        )
        array_combined_padd = array_combined_padd - array_combined_padd.mean(axis=0)
        array_combined_padd[:, 1] = np.interp(
            array_combined_padd[:, 1], (array_combined_padd[:, 1].min(), array_combined_padd[:, 1].max()),
            (array.min(), array.max())
        )
    elif rescale == 'rescale':
        array_combined[:, 1] = np.interp(
            array_combined[:, 1], (array_combined[:, 1].min(), array_combined[:, 1].max()),
            (array.min(), array.max())
        )
        array_combined_padd[:, 1] = np.interp(
            array_combined_padd[:, 1], (array_combined_padd[:, 1].min(), array_combined_padd[:, 1].max()),
            (array.min(), array.max())
        )
    elif rescale == 'zscore':
        array_combined = zscore(array_combined, axis=0)
        array_combined_padd = zscore(array_combined_padd, axis=0)
    elif rescale == 'demean':
        array_combined = array_combined - array_combined.mean(axis=0)
        array_combined_padd = array_combined_padd - array_combined_padd.mean(axis=0)
    else:
        pass

    return array_combined, array_combined_padd<|MERGE_RESOLUTION|>--- conflicted
+++ resolved
@@ -3,10 +3,7 @@
 
 import numpy as np
 from numpy.lib.stride_tricks import sliding_window_view as swv
-<<<<<<< HEAD
 from scipy.stats import zscore
-=======
->>>>>>> 782b74e6
 
 LGR = logging.getLogger(__name__)
 LGR.setLevel(logging.INFO)
@@ -183,11 +180,7 @@
 
         # We're skipping the very last sample to have the same size
         for i in range(-halfwindow + 1, 0):
-<<<<<<< HEAD
-            array_out = np.append(array_out, func(array[i - halfwindow:]))
-=======
             array_out = np.append(array_out, func(array[i - halfwindow :]))
->>>>>>> 782b74e6
 
     array_out[np.isnan(array_out)] = 0.0
 
